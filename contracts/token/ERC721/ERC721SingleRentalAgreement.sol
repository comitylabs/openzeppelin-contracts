--- conflicted
+++ resolved
@@ -4,7 +4,6 @@
 import "./extensions/IERC721Rental.sol";
 import "../../utils/introspection/ERC165.sol";
 
-<<<<<<< HEAD
 /// @title ERC721 simple rental agreement.
 /// Define a simple rental agreement following the principles:
 ///   - The rent is valid for a rental period
@@ -13,10 +12,7 @@
 ///   - A rental fee has to be paid by the renter to the owner.
 ///   - The owner cannot do early rent termination.
 ///   - The renter can do an early rent termination and get refunded proportionally to the actual duration.
-contract ERC721SingleRentalAgreement is Context, IERC721RentAgreement, ERC165 {
-=======
 contract ERC721SingleRentalAgreement is Context, IERC721RentalAgreement, ERC165 {
->>>>>>> 6d9a42ce
     enum RentalStatus {
         pending,
         active,
