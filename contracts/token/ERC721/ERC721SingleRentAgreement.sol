--- conflicted
+++ resolved
@@ -56,22 +56,17 @@
 
     // ===== Modifiers ====== //
     modifier onlyErc721Contract() {
-        require(_msgSender() == erc721Contract, "Only erc721Contract contract can modify rent agreement state");
+        require(_msgSender() == erc721Contract, "ERC721SingleRentAgreement: only erc721Contract contract can modify rent agreement state");
         _;
     }
 
     // Called when an owner of an NFT changes or removes its NTF renting contract.
     function afterRentAgreementReplaced(uint256) public view override onlyErc721Contract {
-<<<<<<< HEAD
         require(
             rentStatus == RentStatus.pending,
             "ERC721SingleRentAgreement: rent agreement has to be pending to be updated."
         );
         require(!rentPaid, "ERC721SingleRentAgreement: rent already paid");
-=======
-        require(rentStatus == RentStatus.pending, "Rent agreement has to be pending to be updated");
-        require(!rentPaid, "Rent already paid");
->>>>>>> 038eb878
     }
 
     // Called when an account accepts a renting contract and wants to start the location.
@@ -79,19 +74,11 @@
         address,
         address forAddress,
         uint256 tokenId
-<<<<<<< HEAD
-    ) public onlyErc721Contract {
+    ) public override onlyErc721Contract {
         require(block.timestamp <= expirationDate, "ERC721SingleRentAgreement: rental agreement expired");
         require(renter == forAddress, "ERC721SingleRentAgreement: wrong renter.");
         require(rentStatus == RentStatus.pending, "ERC721SingleRentAgreement: rent status has to be pending");
         require(rentPaid, "ERC721SingleRentAgreement: rent has to be paid first");
-=======
-    ) public override onlyErc721Contract {
-        require(block.timestamp <= expirationDate, "rental agreement expired");
-        require(renter == forAddress, "Wrong renter.");
-        require(rentStatus == RentStatus.pending, "Rent status has to be pending");
-        require(rentPaid, "Rent has to be paid first");
->>>>>>> 038eb878
 
         rentStatus = RentStatus.active;
         startTime = block.timestamp;
@@ -114,13 +101,8 @@
     }
 
     // Called when the owner or the renter wants to stop an active rent agreement.
-<<<<<<< HEAD
-    function afterRentStopped(address from, uint256 tokenId) public onlyErc721Contract {
+    function afterRentStopped(address from, uint256 tokenId) public override onlyErc721Contract {
         require(rentStatus == RentStatus.active, "ERC721SingleRentAgreement: rent status has to be active");
-=======
-    function afterRentStopped(address from, uint256 tokenId) public override onlyErc721Contract {
-        require(rentStatus == RentStatus.active, "Rent status has to be active");
->>>>>>> 038eb878
         rentStatus = RentStatus.finished;
 
         if (from == owner) {
