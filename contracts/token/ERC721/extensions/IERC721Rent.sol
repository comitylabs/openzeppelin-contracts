--- conflicted
+++ resolved
@@ -21,14 +21,7 @@
      *
      * May throw if the contract does not accept the rent.
      */
-<<<<<<< HEAD
-    function afterRentStarted(
-        address from,
-        uint256 tokenId
-    ) external;
-=======
     function afterRentStarted(address from, uint256 tokenId) external;
->>>>>>> 4802b35d
 
     /**
      * Called when the owner or the renter wants to stop a started rent agreement.
@@ -82,13 +75,7 @@
     function stopRentAgreement(uint256 tokenId) external;
 
     /**
-<<<<<<< HEAD
-     * If a token is rented, returns the true owner, otherwise returns address(0)
-     */
-    function rentedOwnerOf(uint256 tokenId) external returns (address);
-=======
      * Returns 0 if the token is not currently being rent by someone.
      */
     function rentedOwnerOf(uint256 tokenId) external view returns (address);
->>>>>>> 4802b35d
 }