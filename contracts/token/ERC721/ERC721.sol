// SPDX-License-Identifier: MIT
// OpenZeppelin Contracts v4.4.1 (token/ERC721/ERC721.sol)

pragma solidity ^0.8.0;

import "./IERC721.sol";
import "./IERC721Receiver.sol";
import "./extensions/IERC721Rent.sol";
import "./extensions/IERC721Metadata.sol";
import "../../utils/Address.sol";
import "../../utils/Context.sol";
import "../../utils/Strings.sol";
import "../../utils/introspection/ERC165.sol";

/**
 * @dev Implementation of https://eips.ethereum.org/EIPS/eip-721[ERC721] Non-Fungible Token Standard, including
 * the Metadata extension, but not including the Enumerable extension, which is available separately as
 * {ERC721Enumerable}.
 */
contract ERC721 is Context, ERC165, IERC721, IERC721Rent, IERC721Metadata {
    using Address for address;
    using Strings for uint256;

    // Token name
    string private _name;

    // Token symbol
    string private _symbol;

    // Mapping from token ID to owner address
    mapping(uint256 => address) private _owners;

    // Mapping owner address to token count
    mapping(address => uint256) private _balances;

    // Mapping from token ID to approved address
    mapping(uint256 => address) private _tokenApprovals;

    // Mapping from owner to operator approvals
    mapping(address => mapping(address => bool)) private _operatorApprovals;

    // Mapping from token ID to agreement
    mapping(uint256 => IERC721RentAgreement) private _rentAgreements;

    // Mapping from token ID to owners of rented tokens
    mapping(uint256 => address) private _rentedOwners;

    /**
     * @dev Initializes the contract by setting a `name` and a `symbol` to the token collection.
     */
    constructor(string memory name_, string memory symbol_) {
        _name = name_;
        _symbol = symbol_;
    }

    /**
     * @dev See {IERC165-supportsInterface}.
     */
    function supportsInterface(bytes4 interfaceId) public view virtual override(ERC165, IERC165) returns (bool) {
        return
            interfaceId == type(IERC721).interfaceId ||
            interfaceId == type(IERC721Metadata).interfaceId ||
            super.supportsInterface(interfaceId);
    }

    /**
     * @dev See {IERC721-balanceOf}.
     */
    function balanceOf(address owner) public view virtual override returns (uint256) {
        require(owner != address(0), "ERC721: balance query for the zero address");
        return _balances[owner];
    }

    /**
     * @dev See {IERC721-ownerOf}.
     */
    function ownerOf(uint256 tokenId) public view virtual override returns (address) {
        address owner = _owners[tokenId];
        require(owner != address(0), "ERC721: owner query for nonexistent token");
        return owner;
    }

    /**
     * @dev See {IERC721Metadata-name}.
     */
    function name() public view virtual override returns (string memory) {
        return _name;
    }

    /**
     * @dev See {IERC721Metadata-symbol}.
     */
    function symbol() public view virtual override returns (string memory) {
        return _symbol;
    }

    /**
     * @dev See {IERC721Metadata-tokenURI}.
     */
    function tokenURI(uint256 tokenId) public view virtual override returns (string memory) {
        require(_exists(tokenId), "ERC721Metadata: URI query for nonexistent token");

        string memory baseURI = _baseURI();
        return bytes(baseURI).length > 0 ? string(abi.encodePacked(baseURI, tokenId.toString())) : "";
    }

    /**
     * @dev Base URI for computing {tokenURI}. If set, the resulting URI for each
     * token will be the concatenation of the `baseURI` and the `tokenId`. Empty
     * by default, can be overriden in child contracts.
     */
    function _baseURI() internal view virtual returns (string memory) {
        return "";
    }

    /**
     * @dev See {IERC721-approve}.
     */
    function approve(address to, uint256 tokenId) public virtual override {
        address owner = _rentedOwners[tokenId];
        if (owner == address(0)) {
            owner = ERC721.ownerOf(tokenId);
        }

        require(to != owner, "ERC721: approval to current owner");
        require(
            _msgSender() == owner || isApprovedForAll(owner, _msgSender()),
            "ERC721: approve caller is not owner nor approved for all"
        );

        _approve(to, tokenId);
    }

    /**
     * @dev See {IERC721-getApproved}.
     */
    function getApproved(uint256 tokenId) public view virtual override returns (address) {
        require(_exists(tokenId), "ERC721: approved query for nonexistent token");

        return _tokenApprovals[tokenId];
    }

    /**
     * @dev See {IERC721-setApprovalForAll}.
     */
    function setApprovalForAll(address operator, bool approved) public virtual override {
        _setApprovalForAll(_msgSender(), operator, approved);
    }

    /**
     * @dev See {IERC721-isApprovedForAll}.
     */
    function isApprovedForAll(address owner, address operator) public view virtual override returns (bool) {
        return _operatorApprovals[owner][operator];
    }

    /**
     * @dev See {IERC721-transferFrom}.
     */
    function transferFrom(
        address from,
        address to,
        uint256 tokenId
    ) public virtual override {
        require(_rentedOwners[tokenId] == address(0), "ERC721: token is rented");
        //solhint-disable-next-line max-line-length
        require(_isApprovedOrOwner(_msgSender(), tokenId), "ERC721: transfer caller is not owner nor approved");

        _transfer(from, to, tokenId);
    }

    /**
     * @dev See {IERC721-safeTransferFrom}.
     */
    function safeTransferFrom(
        address from,
        address to,
        uint256 tokenId
    ) public virtual override {
        safeTransferFrom(from, to, tokenId, "");
    }

    /**
     * @dev See {IERC721-safeTransferFrom}.
     */
    function safeTransferFrom(
        address from,
        address to,
        uint256 tokenId,
        bytes memory _data
    ) public virtual override {
        require(_rentedOwners[tokenId] == address(0), "ERC721: token is rented");
        require(_isApprovedOrOwner(_msgSender(), tokenId), "ERC721: transfer caller is not owner nor approved");
        _safeTransfer(from, to, tokenId, _data);
    }

    function setRentAgreement(IERC721RentAgreement agreement, uint256 tokenId) public override virtual {
        require(_rentedOwners[tokenId] == address(0), "ERC721: token is rented");
        require(_isApprovedOrOwner(_msgSender(), tokenId), "ERC721: transfer caller is not owner nor approved");

        IERC721RentAgreement currentAgreement = _rentAgreements[tokenId];
        _rentAgreements[tokenId] = agreement;

        if (address(currentAgreement) != address(0)) {
            currentAgreement.onChangeAgreement(tokenId);
        }
    }

    function rentAggreementOf(uint256 tokenId) public view override virtual returns (IERC721RentAgreement) {
        return _rentAgreements[tokenId];
    }

<<<<<<< HEAD
    function acceptRentAgreement(uint256 tokenId) public override virtual {
=======
    function acceptRentAgreement(address forAddress, uint256 tokenId) public virtual override {
>>>>>>> 3af73a65
        require(_rentedOwners[tokenId] == address(0), "ERC721: token is rented");
        IERC721RentAgreement agreement = rentAggreementOf(tokenId);
        require(address(agreement) != address(0), "ERC721: rent without rent agreement");
        address owner = ERC721.ownerOf(tokenId);
        require(forAddress != owner, "ERC721: rent to current owner");

        _rentedOwners[tokenId] = owner;
        _tranferKeepApprovals(owner, forAddress, tokenId);
        agreement.onStartRent(_msgSender(), forAddress, tokenId);
    }

    function stopRentAgreement(uint256 tokenId) public override virtual {
        address owner = _rentedOwners[tokenId];
        require(owner != address(0), "ERC721: token is not rented");
        IERC721RentAgreement agreement = rentAggreementOf(tokenId);
        address renter = ERC721.ownerOf(tokenId);

        delete _rentedOwners[tokenId];
        _tranferKeepApprovals(renter, owner, tokenId);
        agreement.onStopRent(_msgSender(), tokenId);
    }

    function isRented(uint256 tokenId) public view override virtual returns (bool) {
        require(_exists(tokenId), "ERC721: nonexistent token");
        return _rentedOwners[tokenId] != address(0);
    }

    /**
     * @dev Safely transfers `tokenId` token from `from` to `to`, checking first that contract recipients
     * are aware of the ERC721 protocol to prevent tokens from being forever locked.
     *
     * `_data` is additional data, it has no specified format and it is sent in call to `to`.
     *
     * This internal function is equivalent to {safeTransferFrom}, and can be used to e.g.
     * implement alternative mechanisms to perform token transfer, such as signature-based.
     *
     * Requirements:
     *
     * - `from` cannot be the zero address.
     * - `to` cannot be the zero address.
     * - `tokenId` token must exist and be owned by `from`.
     * - If `to` refers to a smart contract, it must implement {IERC721Receiver-onERC721Received}, which is called upon a safe transfer.
     *
     * Emits a {Transfer} event.
     */
    function _safeTransfer(
        address from,
        address to,
        uint256 tokenId,
        bytes memory _data
    ) internal virtual {
        _transfer(from, to, tokenId);
        require(_checkOnERC721Received(from, to, tokenId, _data), "ERC721: transfer to non ERC721Receiver implementer");
    }

    /**
     * @dev Returns whether `tokenId` exists.
     *
     * Tokens can be managed by their owner or approved accounts via {approve} or {setApprovalForAll}.
     *
     * Tokens start existing when they are minted (`_mint`),
     * and stop existing when they are burned (`_burn`).
     */
    function _exists(uint256 tokenId) internal view virtual returns (bool) {
        return _owners[tokenId] != address(0);
    }

    /**
     * @dev Returns whether `spender` is allowed to manage `tokenId`.
     *
     * Requirements:
     *
     * - `tokenId` must exist.
     */
    function _isApprovedOrOwner(address spender, uint256 tokenId) internal view virtual returns (bool) {
        require(_exists(tokenId), "ERC721: operator query for nonexistent token");
        address owner = ERC721.ownerOf(tokenId);
        return (spender == owner || getApproved(tokenId) == spender || isApprovedForAll(owner, spender));
    }

    /**
     * @dev Safely mints `tokenId` and transfers it to `to`.
     *
     * Requirements:
     *
     * - `tokenId` must not exist.
     * - If `to` refers to a smart contract, it must implement {IERC721Receiver-onERC721Received}, which is called upon a safe transfer.
     *
     * Emits a {Transfer} event.
     */
    function _safeMint(address to, uint256 tokenId) internal virtual {
        _safeMint(to, tokenId, "");
    }

    /**
     * @dev Same as {xref-ERC721-_safeMint-address-uint256-}[`_safeMint`], with an additional `data` parameter which is
     * forwarded in {IERC721Receiver-onERC721Received} to contract recipients.
     */
    function _safeMint(
        address to,
        uint256 tokenId,
        bytes memory _data
    ) internal virtual {
        _mint(to, tokenId);
        require(
            _checkOnERC721Received(address(0), to, tokenId, _data),
            "ERC721: transfer to non ERC721Receiver implementer"
        );
    }

    /**
     * @dev Mints `tokenId` and transfers it to `to`.
     *
     * WARNING: Usage of this method is discouraged, use {_safeMint} whenever possible
     *
     * Requirements:
     *
     * - `tokenId` must not exist.
     * - `to` cannot be the zero address.
     *
     * Emits a {Transfer} event.
     */
    function _mint(address to, uint256 tokenId) internal virtual {
        require(to != address(0), "ERC721: mint to the zero address");
        require(!_exists(tokenId), "ERC721: token already minted");

        _beforeTokenTransfer(address(0), to, tokenId);

        _balances[to] += 1;
        _owners[tokenId] = to;

        emit Transfer(address(0), to, tokenId);

        _afterTokenTransfer(address(0), to, tokenId);
    }

    /**
     * @dev Destroys `tokenId`.
     * The approval is cleared when the token is burned.
     *
     * Requirements:
     *
     * - `tokenId` must exist.
     *
     * Emits a {Transfer} event.
     */
    function _burn(uint256 tokenId) internal virtual {
        require(_rentedOwners[tokenId] == address(0), "ERC721: token is rented");
        address owner = ERC721.ownerOf(tokenId);

        _beforeTokenTransfer(owner, address(0), tokenId);

        // Clear approvals
        _approve(address(0), tokenId);

        _balances[owner] -= 1;
        delete _owners[tokenId];

        emit Transfer(owner, address(0), tokenId);

        _afterTokenTransfer(owner, address(0), tokenId);
    }

    /**
     * @dev Transfers `tokenId` from `from` to `to`.
     *  As opposed to {transferFrom}, this imposes no restrictions on msg.sender.
     *
     * Requirements:
     *
     * - `to` cannot be the zero address.
     * - `tokenId` token must be owned by `from`.
     *
     * Emits a {Transfer} event.
     */
    function _transfer(
        address from,
        address to,
        uint256 tokenId
    ) internal virtual {
        require(ERC721.ownerOf(tokenId) == from, "ERC721: transfer from incorrect owner");
        require(to != address(0), "ERC721: transfer to the zero address");

        _beforeTokenTransfer(from, to, tokenId);

        // Clear approvals from the previous owner
        _approve(address(0), tokenId);
        delete _rentAgreements[tokenId];

        _balances[from] -= 1;
        _balances[to] += 1;
        _owners[tokenId] = to;

        emit Transfer(from, to, tokenId);

        _afterTokenTransfer(from, to, tokenId);
    }

    function _tranferKeepApprovals(
        address from,
        address to,
        uint256 tokenId
    ) internal virtual {
        require(ERC721.ownerOf(tokenId) == from, "ERC721: transfer from incorrect owner");
        require(to != address(0), "ERC721: transfer to the zero address");

        _beforeTokenTransfer(from, to, tokenId);

        _balances[from] -= 1;
        _balances[to] += 1;
        _owners[tokenId] = to;

        emit Transfer(from, to, tokenId);

        _afterTokenTransfer(from, to, tokenId);
    }

    /**
     * @dev Approve `to` to operate on `tokenId`
     *
     * Emits a {Approval} event.
     */
    function _approve(address to, uint256 tokenId) internal virtual {
        _tokenApprovals[tokenId] = to;
        emit Approval(ERC721.ownerOf(tokenId), to, tokenId);
    }

    /**
     * @dev Approve `operator` to operate on all of `owner` tokens
     *
     * Emits a {ApprovalForAll} event.
     */
    function _setApprovalForAll(
        address owner,
        address operator,
        bool approved
    ) internal virtual {
        require(owner != operator, "ERC721: approve to caller");
        _operatorApprovals[owner][operator] = approved;
        emit ApprovalForAll(owner, operator, approved);
    }

    /**
     * @dev Internal function to invoke {IERC721Receiver-onERC721Received} on a target address.
     * The call is not executed if the target address is not a contract.
     *
     * @param from address representing the previous owner of the given token ID
     * @param to target address that will receive the tokens
     * @param tokenId uint256 ID of the token to be transferred
     * @param _data bytes optional data to send along with the call
     * @return bool whether the call correctly returned the expected magic value
     */
    function _checkOnERC721Received(
        address from,
        address to,
        uint256 tokenId,
        bytes memory _data
    ) private returns (bool) {
        if (to.isContract()) {
            try IERC721Receiver(to).onERC721Received(_msgSender(), from, tokenId, _data) returns (bytes4 retval) {
                return retval == IERC721Receiver.onERC721Received.selector;
            } catch (bytes memory reason) {
                if (reason.length == 0) {
                    revert("ERC721: transfer to non ERC721Receiver implementer");
                } else {
                    assembly {
                        revert(add(32, reason), mload(reason))
                    }
                }
            }
        } else {
            return true;
        }
    }

    /**
     * @dev Hook that is called before any token transfer. This includes minting
     * and burning.
     *
     * Calling conditions:
     *
     * - When `from` and `to` are both non-zero, ``from``'s `tokenId` will be
     * transferred to `to`.
     * - When `from` is zero, `tokenId` will be minted for `to`.
     * - When `to` is zero, ``from``'s `tokenId` will be burned.
     * - `from` and `to` are never both zero.
     *
     * To learn more about hooks, head to xref:ROOT:extending-contracts.adoc#using-hooks[Using Hooks].
     */
    function _beforeTokenTransfer(
        address from,
        address to,
        uint256 tokenId
    ) internal virtual {}

    /**
     * @dev Hook that is called after any transfer of tokens. This includes
     * minting and burning.
     *
     * Calling conditions:
     *
     * - when `from` and `to` are both non-zero.
     * - `from` and `to` are never both zero.
     *
     * To learn more about hooks, head to xref:ROOT:extending-contracts.adoc#using-hooks[Using Hooks].
     */
    function _afterTokenTransfer(
        address from,
        address to,
        uint256 tokenId
    ) internal virtual {}
}<|MERGE_RESOLUTION|>--- conflicted
+++ resolved
@@ -210,11 +210,7 @@
         return _rentAgreements[tokenId];
     }
 
-<<<<<<< HEAD
-    function acceptRentAgreement(uint256 tokenId) public override virtual {
-=======
     function acceptRentAgreement(address forAddress, uint256 tokenId) public virtual override {
->>>>>>> 3af73a65
         require(_rentedOwners[tokenId] == address(0), "ERC721: token is rented");
         IERC721RentAgreement agreement = rentAggreementOf(tokenId);
         require(address(agreement) != address(0), "ERC721: rent without rent agreement");
